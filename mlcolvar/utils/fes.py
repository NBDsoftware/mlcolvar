# __all__ = ["compute_fes"]

import pandas as pd
import numpy as np
import matplotlib.pyplot as plt
import torch
import warnings

# optional packages
# pandas
try:
    import pandas as pd

    PANDAS_IS_INSTALLED = True
except ImportError:
    PANDAS_IS_INSTALLED = False
# check whether KDEpy and scikit-learn are installed (used for FES)
try:
    from KDEpy import FFTKDE
    from KDEpy.utils import cartesian

    KDEPY_IS_INSTALLED = True
except ImportError:
    KDEPY_IS_INSTALLED = False
try:
    import sklearn

    SKLEARN_IS_INSTALLED = True
except ImportError:
    SKLEARN_IS_INSTALLED = False
# set default backend based on installation
if KDEPY_IS_INSTALLED:
    kdelib = "KDEpy"
elif SKLEARN_IS_INSTALLED:
    kdelib = "sklearn"
else:
    kdelib = None


def compute_fes(
    X,
    temp=None,
    fes_units="kJ/mol",
    kbt=None,
<<<<<<< HEAD
    num_samples=100,
    fes_units="kJ/mol",
=======
    num_samples=200,
>>>>>>> a74757ee
    bounds=None,
    bandwidth=0.01,
    kernel="gaussian",
    weights=None,
    scale_by=None,
    blocks=1,
    fes_to_zero=None,
    plot=False,
    plot_color = "fessa6",
    plot_max_fes = None,
    plot_error_style = "fill_between",
    plot_levels = None,
    ax=None,
    backend=None,
    eps=None,
):
    """Compute the Free Energy Surface using a kernel density estimation (KDE) along the given variables. See notes below.

    Parameters
    ----------
    X : array-like, list of arrays
        data
    temp : float, optional
        temperature, by default None
    fes_units : string, optional
        units of the FES, by default "kJ/mol"
    kbt : float, optional
<<<<<<< HEAD
        temperature in energy units, by default None
    fes_units : string, optional
        units of the FES, by default "kJ/mol"
=======
        temperature in energy units (fes_units), by default None
>>>>>>> a74757ee
    num_samples : int, optional
        number of points used along each direction, by default 100
    bounds : list of lists, optional
        limit the calculation of the FES to a region, by default equal to the range of values
    bandwidth : float, optional
        Bandwidth use for the kernels, by default 0.1.
    kernel: string, optional
        Kernel type, by default 'gaussian'.
    weights : array, optional
        array of samples weights, by default None
    scale_by : string, optional
        Standardize each variable by its standard deviation (`std`) or by its range of values, by default None
    blocks : int, optional
        number of blocks to be used, by default 1
    fes_to_zero: int, optional
        index of the array where to shift the FES to zero (if none the minimum is set to zero)
    plot : bool, optional
        Plot the results (only available for 1D and 2D FES), by default False
    plot_max_fes : float, optional
        Maximum value of the FES to be plotted, by default None
    plot_error_style: string, optional
        Style of the error bars in the plot (either "errorbar" or "fill_between"), by default "fill_between"
    ax : matplotlib axis, optional
        Axis where to plot, default create new figure
    backend: string, optional
        Specify the backend for KDE ("KDEpy" or "sklearn")
    eps: float, optional
        Add an epsilon in the argument of the log

    Returns
    -------
    fes: np.array
        free energy
    grid: np.array or list of arrays (>1D)
        grid points for plotting
    bounds: list
        bounds along each variable
    std: np.array
        (weighted) standard deviation along the blocks (only if blocks>1)

    Notes
    -----
    - This function has two backends to calculate the kernel density estimates, one using KDEpy (default) and the other using sklearn.neighbors.KernelDensity function to construct the estimate of the FES (https://scikit-learn.org/stable/modules/generated/sklearn.neighbors.KernelDensity.html). You can specify all the kernels supported.

    - One between temp and kbt must be specified. In the former case, the free energy units needs to be specified.

    - Note that if ``scale_by`` is not none, the bandwidth is not rescaled as well. So if using ``scale_by='range'`` a bandwidth of 0.01 corresponds to a 1/100 of the range of values assumed by the variable.

    - If blocks>1 a (weighted) block analyis is performed [1], which allows also to obtain an estimate of the uncertainty.

    [1] Invernizzi, Piaggi and Parrinello, PRX, 2020,10,4

    """
    # check backend for KDE
    if kdelib is None:
        raise NotImplementedError(
            "The function compute_fes requires either KDEpy (fast) or scikit-learn (slow) to work."
        )
    if kdelib == "sklearn":
        warnings.warn(
            "Warning: KDEpy is not installed, falling back to scikit-learn for kernel density estimation (very slow for d>1)."
        )

    if backend == "sklearn":
        from sklearn.neighbors import KernelDensity
    elif backend is None:
        backend = kdelib

    # check temperature / units
    if kbt is not None:
        if temp is not None:
            raise ValueError("Only one of kbt and temp can be specified.")
     
        fes_units = None
    else: 
        if temp is None:
            raise ValueError("One of kbt and temp must be specified.")
    
        if fes_units == "kJ/mol":
                kb = 0.00831441
        elif fes_units == "kcal/mol":
            kb = 0.0019872041
        elif fes_units == "eV":
            kb = 8.6173324e-5
        else:
            raise ValueError(
                "fes_units must be one of 'kJ/mol', 'kcal/mol', 'eV'."
            )
        kbt = kb * temp
        
    # dataset
    if PANDAS_IS_INSTALLED:
        if type(X) == pd.DataFrame:
            X = X.values
    if type(X) == list:
        X = np.vstack(X).T
    elif type(X) == torch.Tensor:
        X = X.numpy()
    if X.ndim == 1:
        X = X.reshape([-1, 1])

    # div
    nsamples = X.shape[0]
    dim = X.shape[1]

    # weights
    if weights is None:
        weights = np.ones(nsamples)
    else:
        assert weights.ndim == 1
        assert weights.shape[0] == nsamples                                                

    # rescale
    if scale_by is not None:
        if scale_by == "std":
            scale = X.std(axis=0)
        elif scale_by == "range":
            scale = X.max(axis=0) - X.min(axis=0)
        elif type(scale_by) == list:
            scale = np.asarray(scale_by)
        X = np.copy(X)
        X /= scale

    # eval points
    offset = 1e-3
    if dim == 1:
        if bounds is None:
            bounds = (X[:, 0].min() - offset, X[:, 0].max() + offset)
        grid = np.linspace(bounds[0], bounds[1], num_samples)
        positions = grid.reshape([-1, 1])
    else:
        if bounds is None:
            bounds = [
                (X[:, i].min() - offset, X[:, i].max() + offset) for i in range(dim)
            ]
        grid_list = [np.linspace(b[0], b[1], num_samples) for b in bounds]
        grid = list(np.meshgrid(*grid_list))
        positions = np.vstack([g.ravel() for g in grid]).T

    # divide in blocks
    X_b = np.array_split(X, blocks)
    w_b = np.array_split(weights, blocks)

    fes_blocks, W_blocks = [], []  # values per block
    # block average
    for i in range(blocks):
        # data of each block
        X_i = X_b[i]
        w_i = w_b[i]

        # fit
        if backend == "KDEpy":
            kde = FFTKDE(bw=bandwidth, kernel=kernel)
            kde.fit(X_i, weights=w_i)

            if dim == 1:
                pos = [grid]
            else:
                pos = grid_list

            # pdf --> fes
            if eps is not None:
                fes_i = (
                    -kbt
                    * np.log(kde.evaluate(cartesian(pos)) + eps)
                    .reshape([num_samples for i in range(dim)])
                    .T
                )
            else:
                # automatically adjust eps to avoid nans
                eps_values = [0] +np.logspace(-15,-6,10).tolist()
                for e in eps_values:    
                    fes_i = (
                        -kbt
                        * np.log(kde.evaluate(cartesian(pos)) + e)
                        .reshape([num_samples for i in range(dim)])
                        .T
                    )
                    if not np.isnan(fes_i).any():
                        if e>0:
                            print(f"Adjusting regularization (eps) to {e:1.1e} to avoid NaNs.")
                        break

        elif backend == "sklearn":
            kde = KernelDensity(bandwidth=bandwidth, kernel=kernel)
            kde.fit(X_i, sample_weight=w_i)

            # logpdf --> fes
            fes_i = -kbt * kde.score_samples(positions).reshape(
                [num_samples for i in range(dim)]
            )

        if fes_to_zero is not None:
            fes_i -= fes_i[fes_to_zero]
        else:
            fes_i -= np.nanmin(fes_i)
        # result for each block
        fes_blocks.append(fes_i)
        W_blocks.append(np.sum(w_i))

    fes_blocks = np.asarray(fes_blocks)
    W_blocks = np.asarray(W_blocks)

    # compute avg and std
    if blocks > 1:
        # weighted average
        fes = np.nansum(fes_blocks.T * W_blocks, axis=-1) / np.nansum(W_blocks)
        # weighted std
        dev = fes_blocks - fes
        blocks_eff = (np.sum(W_blocks)) ** 2 / (np.sum(W_blocks**2))
        variance = (
            blocks_eff / (blocks_eff - 1)
            * (np.nansum((dev**2).T * W_blocks, axis=-1))
            / np.nansum(W_blocks)
        )
        error = np.sqrt(variance / blocks_eff)
    else:
        fes = fes_blocks[0]
        error = None

    # rescale back
    if scale_by is not None:
        if dim == 1:
            bounds = (bounds[0] * scale[0], bounds[1] * scale[0])
            grid *= scale
        else:
            bounds = [
                (bounds[i][0] * scale[i], bounds[i][1] * scale[i]) for i in range(dim)
            ]
            for i in range(dim):
                grid[i] *= scale[i]

    # Plot
    if plot:
        if ax is None:
            fig, ax = plt.subplots()
        if dim == 1:
            fes2 = np.copy(fes)
            if plot_max_fes is not None:
                fes2[fes2 > plot_max_fes] = np.nan
            if blocks > 1:
                if plot_error_style is not None:
                    if plot_error_style == "errorbar":  
                        ax.errorbar(grid, fes2, error,color=plot_color,alpha=0.5)
                    elif plot_error_style == "fill_between":
                        ax.plot(grid, fes2, color=plot_color)
                        ax.fill_between(grid, fes2 - error, fes2 + error,alpha=0.5, color=plot_color)
                    else:
                        raise ValueError(
                            "plot_error_style must be 'errorbar' or 'fill_between' (None to disable plotting errors)"
                        )
            else:
<<<<<<< HEAD
                ax.plot(grid, fes2)
            ax.set_ylabel(f"FES [{fes_units}]")
=======
                ax.plot(grid, fes2, color=plot_color)
            ax.set_ylabel(f"FES [{fes_units}]" if fes_units is not None else "FES")
>>>>>>> a74757ee
        elif dim == 2:
            fes2 = np.copy(fes)
            if plot_max_fes is not None:
                fes2[fes2 > plot_max_fes] = np.nan
            extent = [item for sublist in bounds for item in sublist]
            pp = ax.contourf(fes2, cmap="fessa", levels=plot_levels, extent=extent)  # ,vmax=max_fes)
            cbar = plt.colorbar(pp, ax=ax)
<<<<<<< HEAD
            cbar.set_label(f"FES [{fes_units}]")
=======
            cbar.set_label(f"FES [{fes_units}]" if fes_units is not None else "FES")
>>>>>>> a74757ee

    return fes, grid, bounds, error


def test_compute_fes():
    X = np.linspace(1, 11, 100)
    fes, bins, bounds, error_ = compute_fes(
        X=X,
        weights=np.ones_like(X),
        kbt=1,
        bandwidth=0.02,
        num_samples=1000,
        bounds=(0, 10),
        fes_to_zero=25,
        scale_by="range",
        blocks=2,
        backend="KDEpy",
    )

    Y = np.random.rand(2, 100)

    if SKLEARN_IS_INSTALLED:  # TODO: change to use pytest functionalities?
        fes, bins, bounds, error_ = compute_fes(
            X=[Y[0], Y[1]],
            temp=300,
            fes_units="kJ/mol",
            weights=np.ones_like(X),
            bandwidth=0.02,
            num_samples=50,
            bounds=None,
            fes_to_zero=None,
            scale_by="std",
            blocks=2,
            backend="sklearn",
        )<|MERGE_RESOLUTION|>--- conflicted
+++ resolved
@@ -42,12 +42,7 @@
     temp=None,
     fes_units="kJ/mol",
     kbt=None,
-<<<<<<< HEAD
-    num_samples=100,
-    fes_units="kJ/mol",
-=======
     num_samples=200,
->>>>>>> a74757ee
     bounds=None,
     bandwidth=0.01,
     kernel="gaussian",
@@ -75,13 +70,7 @@
     fes_units : string, optional
         units of the FES, by default "kJ/mol"
     kbt : float, optional
-<<<<<<< HEAD
-        temperature in energy units, by default None
-    fes_units : string, optional
-        units of the FES, by default "kJ/mol"
-=======
         temperature in energy units (fes_units), by default None
->>>>>>> a74757ee
     num_samples : int, optional
         number of points used along each direction, by default 100
     bounds : list of lists, optional
@@ -334,13 +323,8 @@
                             "plot_error_style must be 'errorbar' or 'fill_between' (None to disable plotting errors)"
                         )
             else:
-<<<<<<< HEAD
-                ax.plot(grid, fes2)
-            ax.set_ylabel(f"FES [{fes_units}]")
-=======
                 ax.plot(grid, fes2, color=plot_color)
             ax.set_ylabel(f"FES [{fes_units}]" if fes_units is not None else "FES")
->>>>>>> a74757ee
         elif dim == 2:
             fes2 = np.copy(fes)
             if plot_max_fes is not None:
@@ -348,11 +332,7 @@
             extent = [item for sublist in bounds for item in sublist]
             pp = ax.contourf(fes2, cmap="fessa", levels=plot_levels, extent=extent)  # ,vmax=max_fes)
             cbar = plt.colorbar(pp, ax=ax)
-<<<<<<< HEAD
-            cbar.set_label(f"FES [{fes_units}]")
-=======
             cbar.set_label(f"FES [{fes_units}]" if fes_units is not None else "FES")
->>>>>>> a74757ee
 
     return fes, grid, bounds, error
 
