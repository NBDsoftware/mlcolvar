--- conflicted
+++ resolved
@@ -388,10 +388,5 @@
 
 
 if __name__ == "__main__":
-<<<<<<< HEAD
     test_applycutoff()
-    test_runningstats()
-=======
-    test_distances_and_cutoff()
-    test_statistics()
->>>>>>> d13181e7
+    test_statistics()