name: CI

on:
  # GitHub has started calling new repo's first branch "main" https://github.com/github/renaming
  # The cookiecutter uses the "--initial-branch" flag when it runs git-init
  push:
    branches:
      - "main"
      - "lightning"
  pull_request:
    branches:
      - "main"
      - "lightning"
  schedule:
    # Weekly tests run on main by default:
    #   Scheduled workflows run on the latest commit on the default or base branch.
    #   (from https://help.github.com/en/actions/reference/events-that-trigger-workflows#scheduled-events-schedule)
    - cron: "0 0 * * 0"

jobs:
  test:
    name: Test on ${{ matrix.os }}, Python ${{ matrix.python-version }}
    runs-on: ${{ matrix.os }}
    strategy:
      matrix:
<<<<<<< HEAD
        # os: [macOS-latest, ubuntu-latest, windows-latest]
        os: [ubuntu-latest, windows-latest]
=======
        # os: [macOS-latest, ubuntu-latest, windows-latest]      # TODO use this when macOS-latest becomes stable again
        os: [macOS-13, ubuntu-latest, windows-latest]
>>>>>>> 0d40dc1a
        python-version: [3.8, 3.9, "3.10"]

    steps:
      - uses: actions/checkout@v3

      - name: Additional info about the build
        shell: bash
        run: |
          uname -a
          df -h
          ulimit -a

      # More info on options: https://github.com/mamba-org/provision-with-micromamba#migration-to-setup-micromamba%60
      - uses: mamba-org/setup-micromamba@main
        with:
          environment-file: devtools/conda-envs/test_env.yaml
          environment-name: test
          # channels: conda-forge,defaults
          create-args: >-
            python=${{ matrix.python-version }}

      - name: Install package
        # conda setup requires this special shell
        shell: bash -l {0}
        run: |
          python -m pip install -e . --no-deps
          micromamba list

      - name: Run tests
        # conda setup requires this special shell
        shell: bash -l {0}
        run: |
          pytest -v --cov=mlcolvar --cov-report=xml --color=yes mlcolvar/tests/

      - name: Run notebook tests
        # conda setup requires this special shell
        shell: bash -l {0}
        if: contains( matrix.os, 'ubuntu' )
        run: |
          pytest -v --nbmake docs/notebooks/ --ignore=docs/notebooks/tutorials/data/ --cov=mlcolvar --cov-append --cov-report=xml --color=yes 

      - name: CodeCov
        if: contains( matrix.os, 'ubuntu' )
        uses: codecov/codecov-action@v3
        with:
          token: ${{ secrets.CODECOV_TOKEN }}
          file: ./coverage.xml
          flags: codecov
          name: codecov-${{ matrix.os }}-py${{ matrix.python-version }}<|MERGE_RESOLUTION|>--- conflicted
+++ resolved
@@ -23,13 +23,8 @@
     runs-on: ${{ matrix.os }}
     strategy:
       matrix:
-<<<<<<< HEAD
-        # os: [macOS-latest, ubuntu-latest, windows-latest]
-        os: [ubuntu-latest, windows-latest]
-=======
         # os: [macOS-latest, ubuntu-latest, windows-latest]      # TODO use this when macOS-latest becomes stable again
         os: [macOS-13, ubuntu-latest, windows-latest]
->>>>>>> 0d40dc1a
         python-version: [3.8, 3.9, "3.10"]
 
     steps:
